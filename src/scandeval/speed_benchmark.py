"""Benchmarking model inference speed."""

from collections import defaultdict

import pyinfer
import torch
from tqdm.auto import tqdm
from transformers.modeling_utils import GenerationConfig, PreTrainedModel
from transformers.tokenization_utils import PreTrainedTokenizer

from scandeval.model_setups.base import GenerativeModel, Tokenizer
from scandeval.utils import model_is_generative

from .config import BenchmarkConfig, DatasetConfig, ModelConfig
from .exceptions import InvalidBenchmark
from .model_loading import load_model
<<<<<<< HEAD
=======
from .types import SCORE_DICT
from .utils import create_model_cache_dir
>>>>>>> 4cc9a602


def benchmark_speed(
    itr: tqdm,
    tokenizer: PreTrainedTokenizer,
    model: PreTrainedModel,
    model_config: ModelConfig,
    dataset_config: DatasetConfig,
    benchmark_config: BenchmarkConfig,
) -> dict[str, list[dict[str, float]]]:
    """Benchmark model inference speed.

    Args:
        itr:
            tqdm iterator.
        tokenizer:
            Tokenizer to use.
        model:
            Model to use.
        model_config:
            Model configuration.
        dataset_config:
            Dataset configuration.
        benchmark_config:
            Benchmark configuration.

    Returns:
        Dictionary of scores.
    """
    # Initialise the `scores` dictionary
<<<<<<< HEAD
    scores: dict[str, list[dict[str, float]]] = defaultdict(list)

    for itr_idx in itr:
=======
    scores: Dict[str, List[Dict[str, float]]] = defaultdict(list)

    for _ in itr:
>>>>>>> 4cc9a602
        # Run the speed benchmark
        itr_scores = benchmark_speed_single_iteration(
            tokenizer=tokenizer,
            model=model,
            itr_idx=itr_idx,
            model_config=model_config,
            dataset_config=dataset_config,
            benchmark_config=benchmark_config,
        )

        # If the iteration was unsuccessful then raise an error
        if isinstance(itr_scores, Exception):
            raise InvalidBenchmark(f"Speed benchmark failed with error: {itr_scores!r}")

        # Otherwise, append the scores to the list and log the result
        else:
            scores["test"].append(itr_scores["test"])
            if benchmark_config.evaluate_train:
                scores["train"].append(itr_scores["train"])
            if benchmark_config.verbose:
                print(itr_scores)

    return scores


def benchmark_speed_single_iteration(
    tokenizer: Tokenizer,
    model: PreTrainedModel | GenerativeModel,
    itr_idx: int,
    model_config: ModelConfig,
    dataset_config: DatasetConfig,
    benchmark_config: BenchmarkConfig,
) -> dict[str, dict[str, float]] | Exception:
    """Run a single iteration of the speed benchmark.

    Args:
        tokenizer:
            The tokenizer to use in the benchmark.
        model:
            The model to use in the benchmark.
        itr_idx:
            The index of the iteration.
        model_config:
            The model configuration.
        dataset_config:
            The dataset configuration.
        benchmark_config:
            The benchmark configuration.

    Returns:
        A dictionary containing the scores for the current iteration, with keys `train`
        and `test`. If an exception is raised, then the exception is returned.
    """
<<<<<<< HEAD
    is_generative = model_is_generative(model=model)

    scores: dict[str, dict[str, float]] = dict()
=======
    scores: Dict[str, Dict[str, float]] = dict()
    model_cache_dir = create_model_cache_dir(
        cache_dir=benchmark_config.cache_dir, model_id=model_config.model_id
    )
>>>>>>> 4cc9a602
    try:
        # Reinitialise a new model
        if tokenizer is None or model is None:
            tokenizer, model = load_model(
<<<<<<< HEAD
                model_config=model_config,
                dataset_config=dataset_config,
                benchmark_config=benchmark_config,
=======
                model_id=model_config.model_id,
                revision=model_config.revision,
                supertask=dataset_config.task.supertask,
                language=dataset_config.languages[0].code,
                num_labels=dataset_config.num_labels,
                label2id=dataset_config.label2id,
                id2label=dataset_config.id2label,
                from_flax=model_config.framework == "jax",
                use_auth_token=benchmark_config.use_auth_token,
                cache_dir=model_cache_dir,
                raise_errors=benchmark_config.raise_errors,
>>>>>>> 4cc9a602
            )

        def predict(doc: str) -> None:
            """Function used to benchmark inference speed of the model."""

            # Raise an error if the tokenizer or model is undefined
            if tokenizer is None or model is None:
                raise ValueError("Tokenizer and model must not be None.")

            # Tokenize the document
            inputs = tokenizer(
                doc,
                padding=True,
                truncation=True,
                return_tensors="pt",
            )

            inputs = {name: tensor.to(model.device) for name, tensor in inputs.items()}

            # Run inference with the model
            with torch.inference_mode():
                if is_generative:
                    model.generate(
                        inputs=inputs["input_ids"],
                        generation_config=GenerationConfig(
                            max_new_tokens=1, temperature=0.0, do_sample=False
                        ),
                    )
                else:
                    assert isinstance(model, PreTrainedModel)
                    model(**inputs)

        base_doc = "Document which contains roughly 10 tokens. "
        multiplier = 10 * (1 + itr_idx)
        doc = base_doc * multiplier
        short_multiplier = 2.5 * (1 + itr_idx)
        short_doc = base_doc * int(short_multiplier)

        # Do a warmup run, as the first run is always slower
        pyinfer.InferenceReport(model=predict, inputs=base_doc, n_seconds=1).run(
            print_report=False
        )

        speed_scores = pyinfer.InferenceReport(
            model=predict, inputs=doc, n_seconds=3
        ).run(print_report=False)
        num_tokens = len(tokenizer(doc, truncation=True)["input_ids"])
        tokens_per_second = speed_scores["Infer(p/sec)"] * num_tokens

        speed_scores_short = pyinfer.InferenceReport(
            model=predict, inputs=short_doc, n_seconds=3
        ).run(print_report=False)
        num_tokens_short = len(tokenizer(short_doc, truncation=True)["input_ids"])
        tokens_per_second_short = speed_scores_short["Infer(p/sec)"] * num_tokens_short

        scores["test"] = dict(
            test_speed=tokens_per_second, test_speed_short=tokens_per_second_short
        )
        if benchmark_config.evaluate_train:
            scores["train"] = dict(
                train_speed=tokens_per_second, train_speed_short=tokens_per_second_short
            )

        # Return the scores
        return scores

    except (RuntimeError, ValueError, IndexError) as e:
        return e<|MERGE_RESOLUTION|>--- conflicted
+++ resolved
@@ -8,17 +8,11 @@
 from transformers.modeling_utils import GenerationConfig, PreTrainedModel
 from transformers.tokenization_utils import PreTrainedTokenizer
 
-from scandeval.model_setups.base import GenerativeModel, Tokenizer
-from scandeval.utils import model_is_generative
-
 from .config import BenchmarkConfig, DatasetConfig, ModelConfig
 from .exceptions import InvalidBenchmark
 from .model_loading import load_model
-<<<<<<< HEAD
-=======
-from .types import SCORE_DICT
-from .utils import create_model_cache_dir
->>>>>>> 4cc9a602
+from .model_setups import GenerativeModel, Tokenizer
+from .utils import model_is_generative
 
 
 def benchmark_speed(
@@ -49,15 +43,9 @@
         Dictionary of scores.
     """
     # Initialise the `scores` dictionary
-<<<<<<< HEAD
     scores: dict[str, list[dict[str, float]]] = defaultdict(list)
 
     for itr_idx in itr:
-=======
-    scores: Dict[str, List[Dict[str, float]]] = defaultdict(list)
-
-    for _ in itr:
->>>>>>> 4cc9a602
         # Run the speed benchmark
         itr_scores = benchmark_speed_single_iteration(
             tokenizer=tokenizer,
@@ -111,37 +99,16 @@
         A dictionary containing the scores for the current iteration, with keys `train`
         and `test`. If an exception is raised, then the exception is returned.
     """
-<<<<<<< HEAD
     is_generative = model_is_generative(model=model)
 
     scores: dict[str, dict[str, float]] = dict()
-=======
-    scores: Dict[str, Dict[str, float]] = dict()
-    model_cache_dir = create_model_cache_dir(
-        cache_dir=benchmark_config.cache_dir, model_id=model_config.model_id
-    )
->>>>>>> 4cc9a602
     try:
         # Reinitialise a new model
         if tokenizer is None or model is None:
             tokenizer, model = load_model(
-<<<<<<< HEAD
                 model_config=model_config,
                 dataset_config=dataset_config,
                 benchmark_config=benchmark_config,
-=======
-                model_id=model_config.model_id,
-                revision=model_config.revision,
-                supertask=dataset_config.task.supertask,
-                language=dataset_config.languages[0].code,
-                num_labels=dataset_config.num_labels,
-                label2id=dataset_config.label2id,
-                id2label=dataset_config.id2label,
-                from_flax=model_config.framework == "jax",
-                use_auth_token=benchmark_config.use_auth_token,
-                cache_dir=model_cache_dir,
-                raise_errors=benchmark_config.raise_errors,
->>>>>>> 4cc9a602
             )
 
         def predict(doc: str) -> None:
